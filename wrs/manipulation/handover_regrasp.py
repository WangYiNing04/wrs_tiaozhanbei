--- conflicted
+++ resolved
@@ -54,22 +54,6 @@
         :return:
         """
         # connect start and goal to sender and receiver graphs respectively
-<<<<<<< HEAD
-        self.sender_fsreg_planner.add_start_pose(obj_pose=start_pose)
-        self.sender_fsreg_planner.add_goal_pose(obj_pose=goal_pose)
-        self.receiver_fsreg_planner.add_start_pose(obj_pose=start_pose)
-        self.receiver_fsreg_planner.add_goal_pose(obj_pose=goal_pose)
-        # merge graphs
-        nx.set_node_attributes(self._graph, name="graph_id", values="handover")
-        nx.set_node_attributes(self.sender_fsreg_planner.graph, name="graph_id", values="sender")
-        nx.set_node_attributes(self.receiver_fsreg_planner.graph, name="graph_id", values="receiver")
-        # for node in self._graph.nodes():
-        #     self._graph[node]['graph_id'] = "handover"
-        # for node in self.sender_fsreg_planner.graph.nodes():
-        #     self.sender_fsreg_planner.graph[node]['graph_id']="sender"
-        # for node in self.receiver_fsreg_planner.graph.nodes():
-        #     self.receiver_fsreg_planner.graph[node]['graph_id']="receiver"
-=======
         start_node_list = self.sender_fsreg_planner.add_start_pose(obj_pose=start_pose)
         goal_node_list = self.sender_fsreg_planner.add_goal_pose(obj_pose=goal_pose)
         start_node_list += self.receiver_fsreg_planner.add_start_pose(obj_pose=start_pose)
@@ -80,47 +64,28 @@
         nx.set_node_attributes(self.sender_fsreg_planner.graph, name="graph_id", values="sender")
         nx.set_node_attributes(self.receiver_fsreg_planner.graph, name="graph_id", values="receiver")
         # add nodes and edges to self._graph
->>>>>>> 649d032e
         self._graph.add_nodes_from(self.sender_fsreg_planner.graph.nodes(data=True))
         self._graph.add_edges_from(self.sender_fsreg_planner.graph.edges(data=True))
         self._graph.add_nodes_from(self.receiver_fsreg_planner.graph.nodes(data=True))
         self._graph.add_edges_from(self.receiver_fsreg_planner.graph.edges(data=True))
-<<<<<<< HEAD
-        for i in range(len(self.sender_reference_gc)):
-            for node_pair in itertools.product(self._sender_gl_nodes_by_gid[i], self.sender_fsreg_planner.gl_nodes_by_gid[i]):
-=======
         # connect subgraphs by adding new edges
         for i in range(len(self.sender_reference_gc)):
             for node_pair in itertools.product(self._sender_gl_nodes_by_gid[i],
                                                self.sender_fsreg_planner.gl_nodes_by_gid[i]):
->>>>>>> 649d032e
                 self._graph.add_edge(node_pair[0], node_pair[1], type='transfer')
         for i in range(len(self.receiver_reference_gc)):
             for node_pair in itertools.product(self._receiver_gl_nodes_by_gid[i],
                                                self.receiver_fsreg_planner.gl_nodes_by_gid[i]):
                 self._graph.add_edge(node_pair[0], node_pair[1], type='transfer')
-<<<<<<< HEAD
-
-        self.show_graph()
-
-
-        start_node_list = self.add_start_pose(obj_pose=start_pose, obstacle_list=obstacle_list)
-        goal_node_list = self.add_goal_pose(obj_pose=goal_pose, obstacle_list=obstacle_list)
-        self.show_graph()
-=======
         # search paths
->>>>>>> 649d032e
         while True:
             min_path = None
             for start in start_node_list:
                 for goal in goal_node_list:
                     path = networkx.shortest_path(self._graph, source=start, target=goal)
                     min_path = path if min_path is None else path if len(path) < len(min_path) else min_path
-<<<<<<< HEAD
-=======
             # segment the path
 
->>>>>>> 649d032e
             result = self.gen_regrasp_motion(path=min_path, obstacle_list=obstacle_list, toggle_dbg=toggle_dbg)
             print(result)
             if result[0][0] == 's':  # success
