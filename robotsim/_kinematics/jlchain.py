--- conflicted
+++ resolved
@@ -3,6 +3,7 @@
 import basis.robotmath as rm
 import robotsim._kinematics.jlchainmesh as jlm
 import robotsim._kinematics.jlchainik as jlik
+
 
 class JLChain(object):
     """
@@ -40,10 +41,8 @@
         self.tcp_loc_pos = np.zeros(3)
         self.tcp_loc_rotmat = np.eye(3)
         # mesh generator
-        self._mt = jlm.JLChainMesh(self) # mesh tools
-        self._ikt = jlik.JLChainIK(self) # ik tools
-        # collision pairs
-        self.linkcdpairs = [[[0], range(1, self.ndof+1)]]
+        self._mt = jlm.JLChainMesh(self)
+        self._ikt = jlik.JLChainIK(self)
 
     def _init_jlchain(self):
         """
@@ -68,11 +67,7 @@
             lnks[id]['mass'] = 0  # the visual adjustment is ignored for simplisity
             lnks[id]['meshfile'] = None
             lnks[id]['collisionmodel'] = None
-<<<<<<< HEAD
-            lnks[id]['cdnp_cache'] = None # cache for lazily updating cdprimitives, will be reset at each fk
-=======
             lnks[id]['cdprimit_cache'] = [False, None] # p1: need update? p2: tmp nodepath that holds the primit
->>>>>>> 93bc8269
             lnks[id]['scale'] = None  # 3 list
             lnks[id]['rgba'] = [.7, .7, .7, 1]  # 4 list
         for id in range(self.ndof + 2):
@@ -136,11 +131,7 @@
                 self.lnks[id]['gl_pos'] = np.dot(self.jnts[id]['gl_rotmatq'], self.lnks[id]['loc_pos']) + \
                                           self.jnts[id]['gl_posq']
                 self.lnks[id]['gl_rotmat'] = np.dot(self.jnts[id]['gl_rotmatq'], self.lnks[id]['loc_rotmat'])
-<<<<<<< HEAD
-                self.lnks[id]['cdnp_cache'] = None # clear previously transformed cdprimitives
-=======
                 self.lnks[id]['cdprimit_cache'][0] = True
->>>>>>> 93bc8269
             id = self.jnts[id]['child']
         return self.lnks, self.jnts
 
@@ -179,7 +170,7 @@
         date: 20201126
         """
         self.goto_homeconf()
-        self._mt = jlm.JLChainMesh(self)
+        self._mg = jlm.JLChainMesh(self)
 
     def settcp(self, tcp_jntid=None, tcp_loc_pos=None, tcp_loc_rotmat=None):
         if tcp_jntid is not None:
@@ -413,6 +404,16 @@
         relpos, relrot = rm.relpose(tcp_gloc_pos, tcp_gloc_rotmat, worldpos, worldrot)
         return [relpos, relrot]
 
+    def is_selfcollided(self):
+        return self._mt.is_selfcollided()
+
+    def disable_localcc(self):
+        """
+        disable local collision checker
+        :return:
+        """
+        self._mt.disable_localcc()
+
     def gen_meshmodel(self, tcp_jntid=None, tcp_loc_pos=None, tcp_loc_rotmat=None, toggletcpcs=True,
                       togglejntscs=False, name='robotmesh', drawhand=True, rgbargt=None, rgbalft=None):
         return self._mt.gen_meshmodel(tcp_jntid=tcp_jntid, tcp_loc_pos=tcp_loc_pos, tcp_loc_rotmat=tcp_loc_rotmat,
